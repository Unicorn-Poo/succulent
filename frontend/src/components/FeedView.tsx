import {
  Brand,
  InstagramNotScheduled,
  InstagramPosted,
  InstagramScheduleDesired,
  InstagramScheduled,
  ListOfImages,
  Post,
} from '@/sharedDataModel';
import { Resolved, useAutoSub } from 'jazz-react';
import { useParams } from 'react-router-dom';
import { CoID } from 'cojson';
import { Button } from './ui/button';
import { BrowserImage } from 'jazz-browser-media-images';
import { compareDesc } from 'date-fns';
import { useState } from 'react';
import { DraftPostComponent } from './DraftPost';
import { PostComponent } from './Post';
import { Dialog, DialogContent, DialogTrigger } from '@/components/ui/dialog';
import {
  DrawerOrSidebar,
  MainContent,
  ResponsiveDrawer,
} from './ResponsiveDrawer';
import { cn } from '@/lib/utils';
import { PostInsights } from './PostInsights';

export function FeedView() {
  const draftStates = ['notScheduled'];
  const scheduledOrPostedStates = ['scheduleDesired', 'scheduled', 'posted'];
  const scheduledStates = ['scheduleDesired', 'scheduled'];
  const [showInsights, setShowInsights] = useState<boolean>(false);
  const [hoveredPost, setHoveredPost] = useState<string | false>(false);
  const brandId = useParams<{ brandId: CoID<Brand> }>().brandId;
  const brand = useAutoSub(brandId);
  const [activePostID, setActivePostID] = useState<CoID<Post>>();
  const chronologicalScheduledAndPostedPosts = [...(brand?.posts || [])]
    .filter(
      (
        post
      ): post is Resolved<
        Post<InstagramScheduleDesired | InstagramScheduled | InstagramPosted>
      > =>
        !!(
          post &&
          post.instagram &&
          scheduledOrPostedStates.includes(post.instagram.state)
        )
    )
    .sort((a, b) => {
      const dateA = new Date(
        a.instagram.state === 'posted'
          ? a.instagram.postedAt
          : a.instagram.scheduledAt
      );
      const dateB = new Date(
        b.instagram.state === 'posted'
          ? b.instagram.postedAt
          : b.instagram.scheduledAt
      );

      return compareDesc(dateA, dateB);
    });
  const activePost = brand?.posts?.find((post) => post?.id === activePostID);
  const draftPosts = brand?.posts?.filter(
    (post): post is Resolved<Post<InstagramNotScheduled>> =>
      draftStates.includes(post?.instagram.state!)
  );

  console.log('showInsights', showInsights);

  return (
    <ResponsiveDrawer
<<<<<<< HEAD
      className="h-[calc(100dvh-120px)]"
=======
      className="h-[calc(100dvh-10rem)] relative"
>>>>>>> a8c8022b
      initialDrawerHeightPercent={30}
      minDrawerHeightPercent={10}
    >
      <MainContent>
        <Button
          className="absolute right-0 z-10 text-xs p-1 px-2"
          variant="outline"
          size="sm"
          onClick={() => setShowInsights(!showInsights)}
        >
          show insights
        </Button>
        <Dialog>
          <div className="grid grid-cols-3 gap-px">
            <Button
              variant="outline"
              className="aspect-square m-0 p-0 h-auto w-auto col-span-1 rounded-none z-0"
              onClick={() => {
                if (!brand) return;
                const draftPost = brand.meta.group.createMap<Post>({
                  instagram: {
                    state: 'notScheduled',
                  },
                  images: brand.meta.group.createList<ListOfImages>().id,
                  inBrand: brand.id,
                });
                brand.posts?.append(draftPost.id);
              }}
            >
              +
            </Button>
            {chronologicalScheduledAndPostedPosts.map(
              (post) =>
                post &&
                post.images?.[0] && (
                  <div className="col-span-1 aspect-square">
                    <DialogTrigger asChild>
                      <Button
                        variant="ghost"
                        className="flex m-0 p-0 h-full w-full rounded-none relative"
                        onClick={() => setActivePostID(post.id)}
                        onMouseOver={() => setHoveredPost(post.id)}
                        onMouseLeave={() => setHoveredPost(false)}
                      >
                        {showInsights ||
                          (post.id === hoveredPost && (
                            <>
                              {scheduledStates.includes(
                                post.instagram.state
                              ) && (
                                <div className="absolute">
                                  scheduled: {post.instagram.scheduledAt}
                                </div>
                              )}
                              {post.instagram.state === 'posted' && (
                                <PostInsights post={post} />
                              )}
                            </>
                          ))}
                        <img
                          key={post?.images[0].id}
                          className={cn(
                            'block w-full h-full object-cover shrink-0 outline-none hover:opacity-100',
                            {
                              'opacity-50': scheduledStates.includes(
                                post.instagram.state
                              ),
                            }
                          )}
                          src={
                            post.images[0].imageFile?.as(BrowserImage(500))
                              ?.highestResSrcOrPlaceholder
                          }
                        />
                      </Button>
                    </DialogTrigger>
                  </div>
                )
            )}
          </div>
          <DialogContent>
            {activePost?.instagram.state === 'posted' && (
              <PostComponent post={activePost!} border={false} />
            )}
            {activePost?.instagram.state !== 'posted' && (
              <DraftPostComponent post={activePost!} border={false} />
            )}
          </DialogContent>
        </Dialog>
      </MainContent>
      <DrawerOrSidebar>
        <Button
          variant="outline"
          className="mb-6 justify-center"
          onClick={() => {
            if (!brand) return;
            const draftPost = brand.meta.group.createMap<Post>({
              instagram: {
                state: 'notScheduled',
              },
              images: brand.meta.group.createList<ListOfImages>().id,
              inBrand: brand.id,
            });
            brand.posts?.append(draftPost.id);
          }}
        >
          New Draft
        </Button>
        {draftPosts?.map(
          (post) => post && <DraftPostComponent post={post} styling="mb-3" />
        )}
      </DrawerOrSidebar>
    </ResponsiveDrawer>
  );
}<|MERGE_RESOLUTION|>--- conflicted
+++ resolved
@@ -71,11 +71,7 @@
 
   return (
     <ResponsiveDrawer
-<<<<<<< HEAD
-      className="h-[calc(100dvh-120px)]"
-=======
       className="h-[calc(100dvh-10rem)] relative"
->>>>>>> a8c8022b
       initialDrawerHeightPercent={30}
       minDrawerHeightPercent={10}
     >
