--- conflicted
+++ resolved
@@ -1,19 +1,9 @@
 import { Button } from '@/components/ui/button';
-<<<<<<< HEAD
-import { AccountRoot } from './dataModel';
-import { useJazz } from 'jazz-react';
-import { Profile, AccountID } from 'cojson';
-=======
->>>>>>> 329417a2
 import { Input } from './components/ui/input';
 import { Brand, ListOfPosts } from './sharedDataModel';
-<<<<<<< HEAD
 import { BrandView } from './components/BrandView';
-=======
-import { InviteButton } from './components/InviteButton';
+import { Account, Group, ID } from 'jazz-tools';
 import { useAccount } from './main';
-import { ID, Account, Group } from 'jazz-tools';
->>>>>>> 329417a2
 
 export function HomeScreen() {
   const scheduleWorkerId = 'co_zjCnxyEB93sdMwGBHeF5xPY17H9' as ID<Account>;
@@ -71,141 +61,4 @@
       </div>
     </main>
   );
-<<<<<<< HEAD
-=======
-}
-
-const scopes = [
-  'instagram_basic',
-  'pages_show_list',
-  'business_management',
-  'pages_read_engagement',
-  'pages_manage_metadata',
-  'pages_read_user_content',
-  'pages_manage_ads',
-  'pages_manage_posts',
-  'pages_manage_engagement',
-  'read_insights',
-  'instagram_manage_insights',
-  'ads_management',
-  'instagram_content_publish',
-];
-
-function BrandComponent({ brand }: { brand: Brand }) {
-  const { me } = useAccount();
-
-  const [pagesToChoose, setPagesToChoose] = useState<
-    { name: string; instagram_business_account: { id: string } }[]
-  >([]);
-
-  return (
-    <div className="flex flex-col gap-2">
-      <h1 className="text-2xl mb-4">{brand.name} </h1>
-      <div className="flex justify-end gap-2">
-        <InviteButton value={brand} />
-        <Button
-          variant="destructive"
-          size="sm"
-          onClick={() => {
-            if (confirm('Really delete ' + brand.name + '?')) {
-              me.root?.brands?.splice(
-                me.root.brands.findIndex((b) => b?.id === brand.id),
-                1
-              );
-            }
-          }}
-        >
-          Delete brand
-        </Button>
-      </div>
-      {!brand.instagramAccessToken && (
-        <Button
-          onClick={() => {
-            window.location =
-              `https://www.facebook.com/v18.0/dialog/oauth?client_id=${'851322152980071'}&redirect_uri=${encodeURIComponent(
-                (import.meta.env.VITE_SUCCULENT_BACKEND_ADDR ||
-                  'http://localhost:3331') + '/connectFB'
-              )}&state=${brand.id}&scope=${encodeURIComponent(
-                scopes.join(',')
-              )}&response_type=code` as string & Location;
-          }}
-        >
-          Connect to Instagram/Facebook
-        </Button>
-      )}
-      {brand.instagramAccessToken &&
-        !brand.instagramPage &&
-        pagesToChoose.length === 0 && (
-          <Button
-            onClick={async () => {
-              const pages = await (
-                await fetch(
-                  `https://graph.facebook.com/v11.0/me/accounts?fields=instagram_business_account,name&access_token=${brand.instagramAccessToken}`
-                )
-              ).json();
-              setPagesToChoose(pages.data);
-            }}
-          >
-            Choose Instagram Page ID
-          </Button>
-        )}
-      {pagesToChoose.length > 0 && (
-        <div>
-          Choose an Instagram page:
-          {pagesToChoose.map((page) => (
-            <Button
-              key={page.instagram_business_account.id}
-              onClick={() => {
-                brand.instagramPage = {
-                  id: page.instagram_business_account.id,
-                  name: page.name,
-                };
-                setPagesToChoose([]);
-              }}
-            >
-              {page.name} ({page.instagram_business_account.id})
-            </Button>
-          ))}
-        </div>
-      )}
-      {brand.instagramPage && (
-        <div>
-          Instagram page: {brand.instagramPage.name}{' '}
-          <Button
-            size="sm"
-            className="text-xs"
-            variant="ghost"
-            onClick={() => {
-              brand.instagramPage = undefined;
-            }}
-          >
-            Reset
-          </Button>
-        </div>
-      )}
-
-      <div>
-        IG Access Token{' '}
-        {brand.instagramAccessToken &&
-          brand.instagramAccessTokenValidUntil &&
-          '(expires : ' +
-            new Date(brand.instagramAccessTokenValidUntil).toLocaleString() +
-            ')'}
-        <Input
-          type="text"
-          value={brand.instagramAccessToken}
-          onChange={(event) => {
-            brand.instagramAccessToken = event.target.value;
-          }}
-        />
-      </div>
-      <Button asChild>
-        <Link to={`/brand/${brand.id}/insights`}>Insights</Link>
-      </Button>
-      <Button asChild>
-        <Link to={`/brand/${brand.id}/schedule`}>Schedule</Link>
-      </Button>
-    </div>
-  );
->>>>>>> 329417a2
 }